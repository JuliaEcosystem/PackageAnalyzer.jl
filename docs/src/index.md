--- conflicted
+++ resolved
@@ -11,18 +11,11 @@
   * uuid: 587475ba-b771-5e3f-ad9e-33799f191a9c
   * version: 0.13.6
   * is reachable: true
-<<<<<<< HEAD
   * tree hash: 76ca02c7c0cb7b8337f7d2d0eadb46ed03c1e843
   * Julia code in `src`: 5299 lines
   * Julia code in `test`: 3030 lines (36.4% of `test` + `src`)
-  * documention in `docs`: 1856 lines (25.9% of `docs` + `src`)
-  * documention in README: 14 lines
-=======
-  * Julia code in `src`: 5496 lines
-  * Julia code in `test`: 2432 lines (30.7% of `test` + `src`)
-  * documentation in `docs`: 1533 lines (21.8% of `docs` + `src`)
-  * documentation in README: 10 lines
->>>>>>> 1f500e08
+  * documentation in `docs`: 1856 lines (25.9% of `docs` + `src`)
+  * documentation in README: 14 lines
   * has license(s) in file: MIT
     * filename: LICENSE.md
     * OSI approved: true
@@ -49,18 +42,11 @@
   * uuid: 4076af6c-e467-56ae-b986-b466b2749572
   * version: 1.0.0
   * is reachable: true
-<<<<<<< HEAD
   * tree hash: 936e7ebf6c84f0c0202b83bb22461f4ebc5c9969
   * Julia code in `src`: 16906 lines
   * Julia code in `test`: 12777 lines (43.0% of `test` + `src`)
-  * documention in `docs`: 15978 lines (48.6% of `docs` + `src`)
-  * documention in README: 79 lines
-=======
-  * Julia code in `src`: 16418 lines
-  * Julia code in `test`: 11388 lines (41.0% of `test` + `src`)
-  * documentation in `docs`: 10970 lines (40.1% of `docs` + `src`)
-  * documentation in README: 78 lines
->>>>>>> 1f500e08
+  * documentation in `docs`: 15978 lines (48.6% of `docs` + `src`)
+  * documentation in README: 79 lines
   * has license(s) in file: MPL-2.0
     * filename: LICENSE.md
     * OSI approved: true
@@ -81,18 +67,11 @@
   * uuid: e713c705-17e4-4cec-abe0-95bf5bf3e10c
   * version: nothing
   * is reachable: true
-<<<<<<< HEAD
   * tree hash: 7bfd2ab7049d92809eb18eed1b0548c7e07ec150
   * Julia code in `src`: 912 lines
   * Julia code in `test`: 276 lines (23.2% of `test` + `src`)
-  * documention in `docs`: 263 lines (22.4% of `docs` + `src`)
-  * documention in README: 44 lines
-=======
-  * Julia code in `src`: 574 lines
-  * Julia code in `test`: 142 lines (19.8% of `test` + `src`)
-  * documentation in `docs`: 267 lines (31.7% of `docs` + `src`)
-  * documentation in README: 41 lines
->>>>>>> 1f500e08
+  * documentation in `docs`: 263 lines (22.4% of `docs` + `src`)
+  * documentation in README: 44 lines
   * has license(s) in file: MIT
     * filename: LICENSE
     * OSI approved: true
@@ -114,18 +93,11 @@
   * uuid: a93c6f00-e57d-5684-b7b6-d8193f3e46c0
   * version: 0.0.0
   * is reachable: true
-<<<<<<< HEAD
   * tree hash: db2a9cb664fcea7836da4b414c3278d71dd602d2
   * Julia code in `src`: 15628 lines
   * Julia code in `test`: 21089 lines (57.4% of `test` + `src`)
-  * documention in `docs`: 6270 lines (28.6% of `docs` + `src`)
-  * documention in README: 21 lines
-=======
-  * Julia code in `src`: 15809 lines
-  * Julia code in `test`: 17512 lines (52.6% of `test` + `src`)
-  * documentation in `docs`: 3885 lines (19.7% of `docs` + `src`)
+  * documentation in `docs`: 6270 lines (28.6% of `docs` + `src`)
   * documentation in README: 21 lines
->>>>>>> 1f500e08
   * has license(s) in file: MIT
     * filename: LICENSE.md
     * OSI approved: true
