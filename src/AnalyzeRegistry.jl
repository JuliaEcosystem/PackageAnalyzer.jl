--- conflicted
+++ resolved
@@ -119,26 +119,10 @@
         else
             body *= "  * has continuous integration: false\n"
         end
-<<<<<<< HEAD
-        if isempty(p.licenses_found)
-            body *= "  * no license found\n"
-        else
-            lic = join(p.licenses_found, ", ")
-            body *= "  * has license(s) in file: $lic\n"
-            body *= "    * filename: $(p.license_filename)\n"
-            body *= "    * OSI approved: $(all(is_osi_approved, p.licenses_found))\n"
-        end
-        if !isempty(p.licenses_in_project)
-            lic_project = join(p.licenses_in_project, ", ")
-            body *= "  * has license(s) in Project.toml: $(lic_project)\n"
-            body *= "    * OSI approved: $(all(is_osi_approved, p.licenses_in_project))\n"
-        end
         if !isempty(p.lines_of_code)
           body *= "  * lines of Julia code in `src`: $(count_julia_loc(p.lines_of_code, :src))\n"
           body *= "  * lines of Julia code in `test`: $(count_julia_loc(p.lines_of_code, :test))\n"
         end
-=======
->>>>>>> f8b21c87
     end
     print(io, strip(body))
 end
@@ -247,15 +231,9 @@
   * has continuous integration: true
     * GitHub Actions
     * Azure Pipelines
-<<<<<<< HEAD
-  * has license(s) in file: MIT
-    * filename: LICENSE.md
-    * OSI approved: true
   * lines of Julia code in `src`: 4733
   * lines of Julia code in `test`: 1520
 
-=======
->>>>>>> f8b21c87
 ```
 """
 function analyze_from_registry(p)
@@ -305,15 +283,10 @@
   * has tests: true
   * has continuous integration: true
     * GitHub Actions
-<<<<<<< HEAD
-  * has license(s) in file: MIT
-    * filename: LICENSE
-    * OSI approved: true
+
   * lines of Julia code in `src`: 322
   * lines of Julia code in `test`: 58
 
-=======
->>>>>>> f8b21c87
 ```
 """
 function analyze(dir::AbstractString; repo = "", reachable=true)
