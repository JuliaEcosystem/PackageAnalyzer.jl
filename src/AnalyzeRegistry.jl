--- conflicted
+++ resolved
@@ -337,18 +337,9 @@
     else
         github_actions = false
     end
-<<<<<<< HEAD
     license_files = find_licenses(dir)
     lines_of_code = count_loc(dir)
-    Package(name, uuid, repo; reachable, docs, runtests, travis, appveyor, cirrus,
-=======
-    lic = find_license(pkgdir)
-    if lic === nothing
-        lic = (; license_filename=missing, licenses_found=String[], license_file_percent_covered=missing)
-    end
-    lines_of_code = count_loc(pkgdir)
     Package(name, uuid, repo; subdir, reachable, docs, runtests, travis, appveyor, cirrus,
->>>>>>> 96255f48
             circle, drone, buildkite, azure_pipelines, gitlab_pipeline, github_actions,
             license_files, licenses_in_project, lines_of_code)
 end
