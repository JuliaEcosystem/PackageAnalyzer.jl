module PackageAnalyzer

# Standard libraries
using Pkg, TOML, UUIDs, Printf
# Third-party packages
using LicenseCheck # for `find_license` and `is_osi_approved`
using JSON3 # for interfacing with `tokei` to count lines of code
using Tokei_jll # count lines of code
using GitHub # Use GitHub API to get extra information about the repo
using Git
using RegistryInstances
using Downloads
using Tar
using CodecZlib

export general_registry, find_package, find_packages, find_packages_in_manifest
export analyze, analyze!

const AbstractVersion = Union{VersionNumber,Symbol}

# borrowed from <https://github.com/JuliaRegistries/RegistryTools.jl/blob/841a56d8274e2857e3fd5ea993ba698cdbf51849/src/builtin_pkgs.jl>
const stdlibs = isdefined(Pkg.Types, :stdlib) ? Pkg.Types.stdlib : Pkg.Types.stdlibs
# Julia 1.8 changed from `name` to `(name, version)`.
get_stdlib_name(s::AbstractString) = s
get_stdlib_name(s::Tuple) = first(s)
const STDLIBS = Dict(k => get_stdlib_name(v) for (k, v) in stdlibs())

include("count_loc.jl")

const LicenseTableEltype = @NamedTuple{license_filename::String, licenses_found::Vector{String}, license_file_percent_covered::Float64}
const ContributionTableElType = @NamedTuple{login::Union{String,Missing}, id::Union{Int,Missing}, name::Union{String,Missing}, type::String, contributions::Int}

struct Package
    name::String # name of the package
    uuid::UUID # uuid of the package
    repo::String # URL of the repository
    subdir::String # subdirectory of the package in the repo
    reachable::Bool # can the repository be cloned?
    docs::Bool # does it have documentation?
    runtests::Bool # does it have the test/runtests.jl file?
    github_actions::Bool # does it use GitHub Actions?
    travis::Bool # does it use Travis CI?
    appveyor::Bool # does it use AppVeyor?
    cirrus::Bool # does it use Cirrus CI?
    circle::Bool # does it use Circle CI?
    drone::Bool # does it use Drone CI?
    buildkite::Bool # does it use Buildkite?
    azure_pipelines::Bool # does it use Azure Pipelines?
    gitlab_pipeline::Bool # does it use Gitlab Pipeline?
    license_files::Vector{LicenseTableEltype} # a table of all possible license files
    licenses_in_project::Vector{String} # any licenses in the `license` key of the Project.toml
    lines_of_code::Vector{LoCTableEltype} # table of lines of code
    contributors::Vector{ContributionTableElType} # table of contributor data
<<<<<<< HEAD
    version::AbstractVersion
=======
>>>>>>> e9ee0a3e
    tree_hash::String
end
function Package(name, uuid, repo;
                 subdir="",
                 reachable=false,
                 docs=false,
                 runtests=false,
                 github_actions=false,
                 travis=false,
                 appveyor=false,
                 cirrus=false,
                 circle=false,
                 drone=false,
                 buildkite=false,
                 azure_pipelines=false,
                 gitlab_pipeline=false,
                 license_files=LicenseTableEltype[],
                 licenses_in_project=String[],
                 lines_of_code=LoCTableEltype[],
                 contributors=ContributionTableElType[],
<<<<<<< HEAD
                 version=v"0",
=======
>>>>>>> e9ee0a3e
                 tree_hash=""
                 )
    return Package(name, uuid, repo, subdir, reachable, docs, runtests, github_actions, travis,
                   appveyor, cirrus, circle, drone, buildkite, azure_pipelines, gitlab_pipeline,
<<<<<<< HEAD
                   license_files, licenses_in_project, lines_of_code, contributors, version, tree_hash)
=======
                   license_files, licenses_in_project, lines_of_code, contributors, tree_hash)
>>>>>>> e9ee0a3e
end

# define `isequal`, `==`, and `hash` just in terms of the fields
for f in (:isequal, :(==))
    @eval begin
        function Base.$f(A::Package, B::Package)
            for i = 1:fieldcount(Package)
                $f(getfield(A, i), getfield(B, i)) || return false
            end
            true
        end
    end
end

Base.hash(A::Package, h::UInt) = hash(:Package, hash(ntuple(i -> getfield(A, i), fieldcount(Package)), h))

function Base.show(io::IO, p::Package)
    body = """
        Package $(p.name):
          * repo: $(p.repo)
        """
    if !isempty(p.subdir)
        body *= """
            * in subdirectory: $(p.subdir)
        """
    end
    body *= """
          * uuid: $(p.uuid)
          * is reachable: $(p.reachable)
        """
    if p.reachable
        if !isempty(p.lines_of_code)
            l_src = count_julia_loc(p, "src")
            l_test = count_julia_loc(p, "test")
            l_docs = count_docs(p)
            l_readme = count_readme(p)

            p_test = @sprintf("%.1f", 100 * l_test / (l_test + l_src))
            p_docs = @sprintf("%.1f", 100 * l_docs / (l_docs + l_src))
            body *= """
                  * Julia code in `src`: $(l_src) lines
                  * Julia code in `test`: $(l_test) lines ($(p_test)% of `test` + `src`)
                  * documention in `docs`: $(l_docs) lines ($(p_docs)% of `docs` + `src`)
                  * documention in README: $(l_readme) lines
                """
        end
        if isempty(p.license_files)
            body *= "  * no license found\n"
        else
            lic = p.license_files[1]
            license_string = join(lic.licenses_found, ", ")
            body *= "  * has license(s) in file: $(license_string)\n"
            body *= "    * filename: $(lic.license_filename)\n"
            body *= "    * OSI approved: $(all(is_osi_approved, lic.licenses_found))\n"
        end
        if !isempty(p.licenses_in_project)
            lic_project = join(p.licenses_in_project, ", ")
            body *= "  * has license(s) in Project.toml: $(lic_project)\n"
            body *= "    * OSI approved: $(all(is_osi_approved, p.licenses_in_project))\n"
        end
        if !isempty(p.contributors)
            n_anon = count_contributors(p; type="Anonymous")
            body *= "  * number of contributors: $(count_contributors(p)) (and $(n_anon) anonymous contributors)\n"
            body *= "  * number of commits: $(count_commits(p))\n"
        end
        body *= """
              * has `docs/make.jl`: $(p.docs)
              * has `test/runtests.jl`: $(p.runtests)
            """
        ci_services = (p.github_actions => "GitHub Actions",
                       p.travis => "Travis",
                       p.appveyor => "AppVeyor",
                       p.cirrus => "Cirrus",
                       p.circle => "Circle",
                       p.drone => "Drone CI",
                       p.buildkite => "Buildkite",
                       p.azure_pipelines => "Azure Pipelines",
                       p.gitlab_pipeline => "GitLab Pipeline",
                       )
        if any(first.(ci_services))
            body *= "  * has continuous integration: true\n"
            for (k, v) in ci_services
                if k
                    body *= "    * $(v)\n"
                end
            end
        else
            body *= "  * has continuous integration: false\n"
        end
    end
    print(io, strip(body))
end

const GENERAL_REGISTRY_UUID = UUID("23338594-aafe-5451-b93e-139f81909106")

"""
    general_registry() -> RegistryInstance

Return the `RegistryInstance` associated to the General registry.
"""
function general_registry()
    registries = reachable_registries()
    idx = findfirst(r -> r.uuid == GENERAL_REGISTRY_UUID, registries)
    if idx === nothing
        throw(ArgumentError("Could not find General registry! Is it installed?"))
    else
        return registries[idx]
    end
end


"""
    find_package(pkg; registry = general_registry()) -> RegistryEntry

Returns the [RegistryEntry](@ref) for the package `pkg`.
The singular version of [`find_packages`](@ref).
"""
function find_package(pkg::AbstractString; registry = general_registry())
    pkg_entries = find_packages([pkg]; registry)
    if isempty(pkg_entries)
        if pkg ∈ values(STDLIBS)
            throw(ArgumentError("Standard library $pkg not present in registry"))
        else
            throw(ArgumentError("$pkg not found in registry"))
        end
    end
    return only(pkg_entries)
end

"""
    find_packages(; registry = general_registry()) -> Vector{RegistryEntry}
    find_packages(names::AbstractString...; registry = general_registry()) -> Vector{RegistryEntry}
    find_packages(names; registry = general_registry()) -> Vector{RegistryEntry}

Find all packages in the given registry (specified by the `registry` keyword
argument), the General registry by default. Return a vector of
[RegistryEntry](@ref) pointing to to the directories of each package in the
registry.

Pass a list of package `names` as the first argument to return the paths corresponding to those packages,
or individual package names as separate arguments.
"""
find_packages

find_packages(names::AbstractString...; registry=general_registry()) = find_packages(names; registry=registry)

function find_packages(names; registry=general_registry())
    if names !== nothing
        entries = PkgEntry[]
        for name in names
            uuids = uuids_from_name(registry, name)
            if length(uuids) > 1
                error("There are more than one packages with name $(name)! These have UUIDs $uuids")
            elseif length(uuids) == 1
                push!(entries, registry.pkgs[only(uuids)])
            elseif name ∉ values(STDLIBS)
                @error("Could not find package in registry!", name)
            end
        end
        return entries
    end
end

# The UUID of the "julia" pseudo-package in the General registry
const JULIA_UUID = UUID("1222c4b2-2114-5bfd-aeef-88e4692bbb3e")

function find_packages(; registry=general_registry(),
    filter=((uuid, p),) -> !endswith(p.name, "_jll") && uuid != JULIA_UUID)
    # Get the PkgEntry's of all packages in the registry.  Filter out JLL packages: they are
    # automatically generated and we know that they don't have testing nor
    # documentation. We also filter out the "julia" package which is not a real
    # package and just points at the Julia source code.
    return collect(values(Base.filter(filter, registry.pkgs)))
end

"""
    PackageAnalyzer.github_auth(token::String="")

Obtain a GitHub authetication.  Use the `token` argument if it is non-empty,
otherwise use the `GITHUB_TOKEN` and `GITHUB_AUTH` environment variables, if set
and of length 40.  If all these methods fail, return an anonymous
authentication.
"""
function github_auth(token::String="")
    auth = if !isempty(token)
        GitHub.authenticate(token)
    elseif haskey(ENV, "GITHUB_TOKEN") && length(ENV["GITHUB_TOKEN"]) == 40
        GitHub.authenticate(ENV["GITHUB_TOKEN"])
    elseif haskey(ENV, "GITHUB_AUTH") && length(ENV["GITHUB_AUTH"]) == 40
        GitHub.authenticate(ENV["GITHUB_AUTH"])
    else
        GitHub.AnonymousAuth()
    end
end

"""
    analyze!(root, package::PkgEntry; auth::GitHub.Authorization=github_auth(), version::$AbstractVersion=:dev) -> Package

Analyze the package whose entry in the registry is in the `dir` directory,
cloning the package code to `joinpath(root, uuid)` where `uuid` is the UUID
of the package, if such a directory does not already exist.

If the GitHub authentication is non-anonymous and the repository is on GitHub,
the list of contributors to the repository is also collected, after waiting for
`sleep` seconds.  Only the number of contributors will be shown in the summary.
See [`PackageAnalyzer.github_auth`](@ref) to obtain a GitHub authentication.
"""
function analyze!(root, pkg::PkgEntry; auth::GitHub.Authorization=github_auth(), sleep=0, version::AbstractVersion=:dev)
    name = pkg.name
    uuid = pkg.uuid
    info = registry_info(pkg)
    repo = info.repo
    subdir = something(info.subdir, "")

    if version === :dev
        tree_sha = nothing
    else
        info = registry_info(pkg)
        if version === :stable
            version = maximum(keys(info.version_info))
            tree_sha = info.version_info[version].git_tree_sha1
        elseif version isa Symbol
            error("Unrecognized version $version. Must be `:dev`, `:stable`, or a `VersionNumber`.")
        else
            tree_sha = info.version_info[version].git_tree_sha1
        end
    end
    if tree_sha === nothing
        tree_hash = nothing
    else
        tree_hash = bytes2hex(tree_sha.bytes)
    end

    @debug "Analyzing version $version of $name"

    vs = tree_sha === nothing ? "dev" : Base.version_slug(uuid, tree_sha)
    dest = joinpath(root, name, vs)

    # Re-use logic.
    # We can never re-use dev, because maybe it got updated.
    # However if we have an actual tree hash there, we can use it.
    if isdir(dest)
        if version === :dev
            # Stale; cleanup
            rm(dest; recursive=true)
        else
            # We can re-use it! We've keyed off pkg uuid and tree hash.
            # We assume no one's messed with the files since.
            # We pass `only_subdir=true` since that's the state we should be in for non-dev versions.
            return analyze_path(dest; repo, subdir, auth, sleep, only_subdir=true, version)
        end
    end

    return analyze_path!(dest, repo; name, uuid, subdir, auth, sleep, tree_hash, version)
end

function github_extract_code!(dest::AbstractString, user::AbstractString, repo::AbstractString, tree_hash::AbstractString; auth)
    path = "/repos/$(user)/$(repo)/tarball/$(tree_hash)"
    resp = GitHub.gh_get(GitHub.DEFAULT_API, path; auth)
    tmp = mktempdir()
    Tar.extract(GzipDecompressorStream(IOBuffer(resp.body)), tmp)
    files = only(readdir(tmp; join=true))
    isdir(dest) || mkdir(dest)
    mv(files, dest; force=true)
    return nothing
end

"""
    analyze_path!(dest::AbstractString, repo::AbstractString; name="", uuid=UUID(UInt128(0)), subdir="", auth=github_auth(), sleep=0, tree_hash=nothing) -> Package

Analyze the Julia package located at the URL given by `repo` by cloning it to `dest`
and calling `analyze_path(dest)`. If `tree_hash !== nothing`, only the code associated
to that tree hash is placed into `dest`. That allows analyzing particular version numbers,
but in the case of packages in subdirectories, it also means that top-level information
(like CI workflows) is unavailable.

If the clone fails, it returns a `Package` with `reachable=false`. If a `name` and `uuid` are provided,
these are used to populate the corresponding fields of the `Package`. If the clone succeeds, the `name`
and `uuid` are taken instead from the Project.toml in the package itself, and the values passed here
are ignored.

If the GitHub authentication `auth` is non-anonymous and the repository is on
GitHub, the list of contributors to the repository is also collected, after
waiting for `sleep` seconds for each entry.  See
[`PackageAnalyzer.github_auth`](@ref) to obtain a GitHub authentication.
"""
function analyze_path!(dest::AbstractString, repo::AbstractString; name="", uuid=UUID(UInt128(0)), subdir="", auth=github_auth(), sleep=0, tree_hash=nothing, version=v"0")
    isdir(dest) || mkpath(dest)
    only_subdir = false
    reachable = try
        # Clone only latest commit on the default branch.  Note: some
        # repositories aren't reachable because the author made them private or
        # deleted them.  In these cases git would ask for username and password,
        # so we close STDIN to prevent git from prompting for username/password.
        # We need to use `detach` to make closing STDIN effective, suggested by
        # @staticfloat.
        if tree_hash === nothing
            run(pipeline(detach(`$(git()) clone -q --depth 1 $(repo) $(dest)`); stdin=devnull, stderr=devnull))
        else
            m = match(r"github.com/(?<user>.*)/(?<repo>.*)\.git", repo)
            if m !== nothing
                @debug "Downloading code via github api"
                github_extract_code!(dest, m[:user], m[:repo], tree_hash; auth)
            else
                @debug "Falling back to full clone"
                tmp = mktempdir()
                run(pipeline(detach(`$(git()) clone -q $(repo) $(tmp)`); stdin=devnull, stderr=devnull))
                Tar.extract(Cmd(`git archive $tree_hash`; dir=tmp), dest)
            end
            # Either way, we've only put the subdir code into `dest`
            only_subdir = true
        end
        true
    catch e
        @debug "Error; maybe unreachable" exception = e
        # The repository may be unreachable
        false
    end
    return reachable ? analyze_path(dest; repo, reachable, subdir, auth, sleep, only_subdir, version) : Package(name, uuid, repo; subdir, version)
end

"""
    analyze!(root, pkg_entries::AbstractVector{<:Tuple{PkgEntry, $AbstractVersion}}; auth::GitHub.Authorization=github_auth(), sleep=0) -> Vector{Package}
    analyze!(root, pkg_entries::AbstractVector{<:PkgEntry}; auth::GitHub.Authorization=github_auth(), sleep=0) -> Vector{Package}

Analyze all packages in the iterable `pkg_entries`, using threads, cloning them to `root`
if a directory with their `uuid` does not already exist.  Returns a
`Vector{Package}`.

Optionally, use pairs `(PkgEntry, $AbstractVersion)` to specify the version numbers, or pass a keyword argument `version`.
The version number may be a `VersionNumber`, or `:dev`, or `:stable`. When pairs are passed, the
keyword argument `version` will be ignored.

If the GitHub authentication is non-anonymous and the repository is on GitHub,
the list of contributors to the repositories is also collected, after waiting
for `sleep` seconds for each entry (useful to avoid getting rate-limited by
GitHub).  See [`PackageAnalyzer.github_auth`](@ref) to obtain a GitHub
authentication.
"""
function analyze!(root, pkg_entries::AbstractVector{<:Tuple{PkgEntry,AbstractVersion}}; auth::GitHub.Authorization=github_auth(), sleep=0, version=nothing)
    inputs = Channel{Tuple{Int,Tuple{PkgEntry,AbstractVersion}}}(length(pkg_entries))
    for (i, r) in enumerate(pkg_entries)
        put!(inputs, (i, r))
    end
    close(inputs)
    outputs = Channel{Tuple{Int,Package}}(length(pkg_entries))
    Threads.foreach(inputs) do (i, r)
        pkg, version = r
        put!(outputs, (i, analyze!(root, pkg; auth, sleep, version)))
    end
    close(outputs)
    return last.(sort!(collect(outputs); by=first))
end

function analyze!(root, pkg_entries::AbstractVector{PkgEntry}; version=:dev, kw...)
    if version ∉ (:dev, :stable)
        throw(ArgumentError("Only `:dev` and `:stable` are allowed as keyword arguments when analyzing multiple packages"))
    end
    pkg_entries = [(pkg, version) for pkg in pkg_entries]
    return analyze!(root, pkg_entries; kw...)
end

"""
    analyze(package::PkgEntry; auth::GitHub.Authorization=github_auth(), sleep=0, version::AbstractVersion=:dev) -> Package
    analyze(packages::AbstractVector{<:PkgEntry}; auth::GitHub.Authorization=github_auth(), sleep=0, version::AbstractVersion=:dev) -> Vector{Package}

Analyzes a package or list of packages using the information in their directory
in a registry by creating a temporary directory and calling `analyze!`,
cleaning up the temporary directory afterwards.

If the GitHub authentication is non-anonymous and the repository is on GitHub,
the list of contributors to the repository is also collected after waiting for
`sleep` seconds (useful to avoid getting rate-limited by GitHub).  Only the
number of contributors will be shown in the summary.  See
[`PackageAnalyzer.github_auth`](@ref) to obtain a GitHub authentication.

## Example
```julia
julia> analyze(find_package("BinaryBuilder"))
Package BinaryBuilder:
  * repo: https://github.com/JuliaPackaging/BinaryBuilder.jl.git
  * uuid: 12aac903-9f7c-5d81-afc2-d9565ea332ae
  * is reachable: true
  * Julia code in `src`: 4758 lines
  * Julia code in `test`: 1566 lines (24.8% of `test` + `src`)
  * documention in `docs`: 998 lines (17.3% of `docs` + `src`)
  * documention in README: 22 lines
  * has license(s) in file: MIT
    * filename: LICENSE.md
    * OSI approved: true
  * number of contributors: 53 (and 0 anonymous contributors)
  * number of commits: 1516
  * has `docs/make.jl`: true
  * has `test/runtests.jl`: true
  * has continuous integration: true
    * GitHub Actions
    * Azure Pipelines

```
"""
function analyze(p; auth::GitHub.Authorization=github_auth(), sleep=0, version::AbstractVersion=:dev)
    root = mktempdir()
    analyze!(root, p; auth, sleep, version)
end

function parse_project(dir)
    bad_project = (; name="Invalid Project.toml", uuid=UUID(UInt128(0)), licenses_in_project=String[])
    project_path = joinpath(dir, "Project.toml")
    if !isfile(project_path)
        project_path = joinpath(dir, "JuliaProject.toml")
    end
    isfile(project_path) || return bad_project
    project = TOML.tryparsefile(project_path)
    project isa TOML.ParserError && return bad_project
    haskey(project, "name") && haskey(project, "uuid") || return bad_project
    uuid = tryparse(UUID, project["uuid"]::String)
    uuid === nothing && return bad_project
    licenses_in_project = get(project, "license", String[])
    if licenses_in_project isa String
        licenses_in_project = [licenses_in_project]
    end
    return (; name=project["name"]::String, uuid, licenses_in_project)
end

"""
    analyze(name_or_dir_or_url::AbstractString; repo = "", reachable=true, subdir="", registry=general_registry(), auth::GitHub.Authorization=github_auth(), version::AbstractVersion=:dev)

Analyze the package pointed to by the mandatory argument and return a summary of
its properties.

If `name_or_dir_or_url` is a valid Julia identifier, it is assumed to be the name of a
package available in `registry`.  The function then uses [`find_package`](@ref)
to find its entry in the registry and analyze its content.

If `name_or_dir_or_url` is a filesystem path, analyze the package whose source code is
located at `name_or_dir_or_url`. Optionally `repo` and `reachable` a boolean indicating
whether or not the package is reachable online, since these can't be inferred
from the source code.  The `subdir` keyword arguments indicates the subdirectory
of `dir` under which the Julia package can be found.

Otherwise, `name_or_dir_or_url` is assumed to be a URL. The repository is cloned to a temporary directory
and analyzed.

If the GitHub authentication is non-anonymous and the repository is on GitHub,
the list of contributors to the repository is also collected.  Only the number
of contributors will be shown in the summary.  See
[`PackageAnalyzer.github_auth`](@ref) to obtain a GitHub authentication.

Pass the keyword argument `version` to confgiure which version of the code is analyzed. Options:

* `:dev` to use the latest code in the repository
* `:stable` to use the latest released version of the code, or
* pass a `VersionNumber` to analyze a particular version of the package.

If `version !== :dev`, only the code associated to that version of the package will be downloaded.
That means for packages in subdirectories, top-level information (like CI scripts) may be unavailable.

## Example

You can analyze a package just by its name, whether you have it installed
locally or not:

```julia
julia> analyze("Pluto")
Package Pluto:
  * repo: https://github.com/fonsp/Pluto.jl.git
  * uuid: c3e4b0f8-55cb-11ea-2926-15256bba5781
  * is reachable: true
  * Julia code in `src`: 6896 lines
  * Julia code in `test`: 3682 lines (34.8% of `test` + `src`)
  * documention in `docs`: 0 lines (0.0% of `docs` + `src`)
  * documention in README: 110 lines
  * has license(s) in file: MIT
    * filename: LICENSE
    * OSI approved: true
  * has license(s) in Project.toml: MIT
    * OSI approved: true
  * number of contributors: 73 (and 1 anonymous contributors)
  * number of commits: 940
  * has `docs/make.jl`: false
  * has `test/runtests.jl`: true
  * has continuous integration: true
    * GitHub Actions
```
"""
function analyze(name_or_dir_or_url::AbstractString; repo="", reachable=true, subdir="", registry=general_registry(), auth::GitHub.Authorization=github_auth(), sleep=0, version::AbstractVersion=:dev)
    if Base.isidentifier(name_or_dir_or_url)
        # The argument looks like a package name rather than a directory: find
        # the package in `registry` and analyze it
        return analyze(find_package(name_or_dir_or_url; registry); auth, sleep, version)
    elseif isdir(name_or_dir_or_url)
        # We don't know the version for a pre-existing directory, so set it to `v"0"`.
        return analyze_path(name_or_dir_or_url; repo, reachable, subdir, auth, sleep, version=v"0")
    else
        repo = name_or_dir_or_url
        dest = mktempdir()
        return analyze_path!(dest, repo; subdir, auth, sleep, version)
    end
end

"""
    analyze(m::Module; kwargs...) -> Package

If you want to analyze a package which is already loaded in the current session,
you can simply call `analyze`, which uses `pkgdir` to determine its source code:

```julia
julia> using DataFrames

julia> analyze(DataFrames)
Package DataFrames:
  * repo: 
  * uuid: a93c6f00-e57d-5684-b7b6-d8193f3e46c0
  * is reachable: true
  * Julia code in `src`: 15809 lines
  * Julia code in `test`: 17512 lines (52.6% of `test` + `src`)
  * documention in `docs`: 3885 lines (19.7% of `docs` + `src`)
  * documention in README: 21 lines
  * has license(s) in file: MIT
    * filename: LICENSE.md
    * OSI approved: true
  * has `docs/make.jl`: true
  * has `test/runtests.jl`: true
  * has continuous integration: true
    * GitHub Actions
```
"""
analyze(m::Module; kwargs...) = analyze_path(pkgdir(m); kwargs...)

function match_pkg(uuid, version, registries)
    for r in registries
        haskey(r.pkgs, uuid) || continue
        # Ok the registry has the package. Does it have the version we need?
        pkg = r.pkgs[uuid]
        info = registry_info(pkg)
        haskey(info.version_info, version) || continue
        # Yes it does
        return pkg
    end
    return nothing
end

function find_packages_in_manifest(path_to_manifest; registries=reachable_registries())
    manifest = TOML.parsefile(path_to_manifest)
    format = parse(VersionNumber, get(manifest, "manifest_format", "1.0"))
    if format.major == 2
        pkgs = manifest["deps"]
    elseif format.major == 1
        pkgs = manifest
    else
        error("Unsupported Manifest format $format")
    end
    results = Tuple{PkgEntry,AbstractVersion}[]
    for (name, list) in pkgs
        for manifest_entry in list
            uuid = UUID(manifest_entry["uuid"]::String)
            if uuid in keys(STDLIBS)
                continue
            end
            version = VersionNumber(manifest_entry["version"]::String)
            pkg = match_pkg(uuid, version, registries)
            if pkg === nothing
                @error("Could not find (package, version) pair in any registry!", name, uuid, version)
            else
                push!(results, (pkg, version))
            end
        end
    end
    return results
end


"""
    analyze_path(dir::AbstractString; repo = "", reachable=true, subdir="", auth::GitHub.Authorization=github_auth(), sleep=0, only_subdir=false, version=v"0") -> Package

Analyze the package whose source code is located at the local path `dir`.  If
the package's repository is hosted on GitHub and `auth` is a non-anonymous
GitHub authentication, wait for `sleep` seconds before collecting the list of
its contributors.

`only_subdir` indicates that while the package's code does live in a subdirectory of the repo,
`dir` points only to that code and we do not have access to the top-level code. We still pass non-empty `subdir`
in this case, to record the fact that the package does indeed live in a subdirectory.

Pass `version` to store the associated version number. Since this call only has access to files on disk, it does not
know the associated version number in any registry.
"""
function analyze_path(dir::AbstractString; repo="", reachable=true, subdir="", auth::GitHub.Authorization=github_auth(), sleep=0, only_subdir=false, version=v"0")
    # we will look for docs, tests, license, and count lines of code
    # in the `pkgdir`; we will look for CI in the `dir`.
    if only_subdir
        pkgdir = dir
    else
        pkgdir = joinpath(dir, subdir)
    end
    name, uuid, licenses_in_project = parse_project(pkgdir)
    docs = isfile(joinpath(pkgdir, "docs", "make.jl")) || isfile(joinpath(pkgdir, "doc", "make.jl"))
    runtests = isfile(joinpath(pkgdir, "test", "runtests.jl"))
    travis = isfile(joinpath(dir, ".travis.yml"))
    appveyor = isfile(joinpath(dir, "appveyor.yml"))
    cirrus = isfile(joinpath(dir, ".cirrus.yml"))
    circle = isfile(joinpath(dir, ".circleci", "config.yml"))
    drone = isfile(joinpath(dir, ".drone.yml"))
    azure_pipelines = isfile(joinpath(dir, "azure-pipelines.yml"))
    buildkite = isfile(joinpath(dir, ".buildkite", "pipeline.yml"))
    gitlab_pipeline = isfile(joinpath(dir, ".gitlab-ci.yml"))
    github_workflows = joinpath(dir, ".github", "workflows")
    if isdir(github_workflows)
        # Find all workflows
        files = readdir(github_workflows)
        # Exclude TagBot and CompatHelper
        filter(f -> lowercase(f) ∉ ("compathelper.yml", "tagbot.yml"), files)
        # Assume all other files are GitHub Actions for CI.  May not
        # _always_ be the case, but it's a good first-order approximation.
        github_actions = length(files) > 0
    else
        github_actions = false
    end
    # if `only_subdir` is true, and we are indeed in a subdirectory, we'll get the paths wrong here.
    # However, we'll find them w/ correct paths in the next check.
    license_files = only_subdir && !isempty(subdir) ? LicenseTableEltype[] : find_licenses(dir)
    if isdir(pkgdir)
        if !isempty(subdir)
            # Look for licenses at top-level and in the subdirectory
            subdir_licenses_files = [(; license_filename=joinpath(subdir, row.license_filename), row.licenses_found, row.license_file_percent_covered) for row in find_licenses(pkgdir)]
            license_files = [subdir_licenses_files; license_files]
        end
        lines_of_code = count_loc(pkgdir)
    else
        license_files = LicenseTableEltype[]
        lines_of_code = LoCTableEltype[]
    end

    if isdir(pkgdir)
        tree_hash = bytes2hex(Pkg.GitTools.tree_hash(pkgdir))
    else
        tree_hash = ""
    end

    # If the repository is on GitHub and we have a non-anonymous GitHub
    # authentication, get the list of contributors
    contributors = if !(auth isa GitHub.AnonymousAuth) && occursin("github.com", repo)
        Base.sleep(sleep)
        repo_name = replace(replace(repo, r"^https://github\.com/" => ""), r"\.git$" => "")
        contribution_table(repo_name; auth)
    else
        ContributionTableElType[]
    end

    Package(name, uuid, repo; subdir, reachable, docs, runtests, travis, appveyor, cirrus,
<<<<<<< HEAD
        circle, drone, buildkite, azure_pipelines, gitlab_pipeline, github_actions,
        license_files, licenses_in_project, lines_of_code, contributors, version, tree_hash)
=======
            circle, drone, buildkite, azure_pipelines, gitlab_pipeline, github_actions,
            license_files, licenses_in_project, lines_of_code, contributors, tree_hash)
>>>>>>> e9ee0a3e
end

function contribution_table(repo_name; auth)
    return try
        parse_contributions.(GitHub.contributors(GitHub.Repo(repo_name); auth, params=Dict("anon" => "true"))[1])
    catch e
        @error "Could not obtain contributors for $(repo_name)" exception = (e, catch_backtrace())
        ContributionTableElType[]
    end
end

function parse_contributions(c)
    contrib = c["contributor"]
    if contrib.typ == "Anonymous"
        return (; login=missing, id=missing, contrib.name, type=contrib.typ, contributions=c["contributions"])
    else
        return (; contrib.login, contrib.id, name=missing, type=contrib.typ, contributions=c["contributions"])
    end
end


#####
##### Counting things
#####

count_commits(table) = sum(row.contributions for row in table; init=0)
count_commits(pkg::Package) = count_commits(pkg.contributors)

count_contributors(table; type="User") = count(row.type == type for row in table)
count_contributors(pkg::Package; kwargs...) = count_contributors(pkg.contributors; kwargs...)


count_julia_loc(table, dir) = sum(row.code for row in table if row.directory == dir && row.language == :Julia; init=0)

function count_docs(table, dirs=("docs", "doc"))
    rm_langs = (:TOML, :SVG, :CSS, :Javascript)
    sum(row.code + row.comments for row in table if lowercase(row.directory) in dirs && row.language ∉ rm_langs && row.sublanguage ∉ rm_langs; init=0)
end

count_readme(table) = count_docs(table, ("readme", "readme.md"))

count_julia_loc(pkg::Package, args...) = count_julia_loc(pkg.lines_of_code, args...)
count_docs(pkg::Package, args...) = count_docs(pkg.lines_of_code, args...)
count_readme(pkg::Package, args...) = count_readme(pkg.lines_of_code, args...)

end # module<|MERGE_RESOLUTION|>--- conflicted
+++ resolved
@@ -51,11 +51,8 @@
     licenses_in_project::Vector{String} # any licenses in the `license` key of the Project.toml
     lines_of_code::Vector{LoCTableEltype} # table of lines of code
     contributors::Vector{ContributionTableElType} # table of contributor data
-<<<<<<< HEAD
-    version::AbstractVersion
-=======
->>>>>>> e9ee0a3e
-    tree_hash::String
+    version::AbstractVersion # the version was asked to be analyzed (`dev` or a `VersionNumber`)
+    tree_hash::String # the tree hash of the code that was analyzed
 end
 function Package(name, uuid, repo;
                  subdir="",
@@ -75,19 +72,12 @@
                  licenses_in_project=String[],
                  lines_of_code=LoCTableEltype[],
                  contributors=ContributionTableElType[],
-<<<<<<< HEAD
                  version=v"0",
-=======
->>>>>>> e9ee0a3e
                  tree_hash=""
                  )
     return Package(name, uuid, repo, subdir, reachable, docs, runtests, github_actions, travis,
                    appveyor, cirrus, circle, drone, buildkite, azure_pipelines, gitlab_pipeline,
-<<<<<<< HEAD
                    license_files, licenses_in_project, lines_of_code, contributors, version, tree_hash)
-=======
-                   license_files, licenses_in_project, lines_of_code, contributors, tree_hash)
->>>>>>> e9ee0a3e
 end
 
 # define `isequal`, `==`, and `hash` just in terms of the fields
@@ -738,13 +728,8 @@
     end
 
     Package(name, uuid, repo; subdir, reachable, docs, runtests, travis, appveyor, cirrus,
-<<<<<<< HEAD
-        circle, drone, buildkite, azure_pipelines, gitlab_pipeline, github_actions,
-        license_files, licenses_in_project, lines_of_code, contributors, version, tree_hash)
-=======
             circle, drone, buildkite, azure_pipelines, gitlab_pipeline, github_actions,
-            license_files, licenses_in_project, lines_of_code, contributors, tree_hash)
->>>>>>> e9ee0a3e
+            license_files, licenses_in_project, lines_of_code, contributors, version, tree_hash)
 end
 
 function contribution_table(repo_name; auth)
