module PackageAnalyzer

# Standard libraries
using Pkg, TOML, UUIDs, Printf
# Third-party packages
using LicenseCheck # for `find_license` and `is_osi_approved`
using JSON3 # for interfacing with `tokei` to count lines of code
using Tokei_jll # count lines of code
using GitHub # Use GitHub API to get extra information about the repo
using Git: Git
using Downloads
using Tar
using CodecZlib

# We wrap `registry_info` for thread-safety, so we don't want to pull into the namespace here
using RegistryInstances: RegistryInstances, reachable_registries, PkgEntry

# Ways to find packages
export find_package, find_packages, find_packages_in_manifest
# Ways to analyze them
export analyze, analyze_manifest, analyze_packages

# borrowed from <https://github.com/JuliaRegistries/RegistryTools.jl/blob/841a56d8274e2857e3fd5ea993ba698cdbf51849/src/builtin_pkgs.jl>
const stdlibs = isdefined(Pkg.Types, :stdlib) ? Pkg.Types.stdlib : Pkg.Types.stdlibs
# Julia 1.8 changed from `name` to `(name, version)`.
get_stdlib_name(s::AbstractString) = s
get_stdlib_name(s::Tuple) = first(s)
const STDLIBS = Dict(k => get_stdlib_name(v) for (k, v) in stdlibs())
is_stdlib(name::AbstractString) = name in values(STDLIBS)
is_stdlib(uuid::UUID) = uuid in keys(STDLIBS)

const LicenseTableEltype = @NamedTuple{license_filename::String, licenses_found::Vector{String}, license_file_percent_covered::Float64}
const ContributionTableElType = @NamedTuple{login::Union{String,Missing}, id::Union{Int,Missing}, name::Union{String,Missing}, type::String, contributions::Int}
const LoCTableEltype = @NamedTuple{directory::String, language::Symbol, sublanguage::Union{Nothing, Symbol}, files::Int, code::Int, comments::Int, blanks::Int}

struct Package
    name::String # name of the package
    uuid::UUID # uuid of the package
    repo::String # URL of the repository
    subdir::String # subdirectory of the package in the repo
    reachable::Bool # can the repository be cloned?
    docs::Bool # does it have documentation?
    runtests::Bool # does it have the test/runtests.jl file?
    github_actions::Bool # does it use GitHub Actions?
    travis::Bool # does it use Travis CI?
    appveyor::Bool # does it use AppVeyor?
    cirrus::Bool # does it use Cirrus CI?
    circle::Bool # does it use Circle CI?
    drone::Bool # does it use Drone CI?
    buildkite::Bool # does it use Buildkite?
    azure_pipelines::Bool # does it use Azure Pipelines?
    gitlab_pipeline::Bool # does it use Gitlab Pipeline?
    license_files::Vector{LicenseTableEltype} # a table of all possible license files
    licenses_in_project::Vector{String} # any licenses in the `license` key of the Project.toml
    lines_of_code::Vector{LoCTableEltype} # table of lines of code
    contributors::Vector{ContributionTableElType} # table of contributor data
    version::Union{VersionNumber, Nothing} # the version number, if a release was analyzed
    tree_hash::String # the tree hash of the code that was analyzed
end
function Package(name, uuid, repo;
                 subdir="",
                 reachable=false,
                 docs=false,
                 runtests=false,
                 github_actions=false,
                 travis=false,
                 appveyor=false,
                 cirrus=false,
                 circle=false,
                 drone=false,
                 buildkite=false,
                 azure_pipelines=false,
                 gitlab_pipeline=false,
                 license_files=LicenseTableEltype[],
                 licenses_in_project=String[],
                 lines_of_code=LoCTableEltype[],
                 contributors=ContributionTableElType[],
                 version=nothing,
                 tree_hash=""
                 )
    return Package(name, uuid, repo, subdir, reachable, docs, runtests, github_actions, travis,
                   appveyor, cirrus, circle, drone, buildkite, azure_pipelines, gitlab_pipeline,
                   license_files, licenses_in_project, lines_of_code, contributors, version, tree_hash)
end

# define `isequal`, `==`, and `hash` just in terms of the fields
for f in (:isequal, :(==))
    @eval begin
        function Base.$f(A::Package, B::Package)
            for i = 1:fieldcount(Package)
                $f(getfield(A, i), getfield(B, i)) || return false
            end
            true
        end
    end
end

Base.hash(A::Package, h::UInt) = hash(:Package, hash(ntuple(i -> getfield(A, i), fieldcount(Package)), h))

function Base.show(io::IO, p::Package)
    body = """
        Package $(p.name):
          * repo: $(p.repo)
        """
    if !isempty(p.subdir)
        body *= """
            * in subdirectory: $(p.subdir)
        """
    end
    body *= """
          * uuid: $(p.uuid)
          * version: $(p.version)
          * is reachable: $(p.reachable)
        """
    if p.reachable
        body *= """
          * tree hash: $(p.tree_hash)
        """
        if !isempty(p.lines_of_code)
            l_src = count_julia_loc(p, "src")
            l_test = count_julia_loc(p, "test")
            l_docs = count_docs(p)
            l_readme = count_readme(p)

            p_test = @sprintf("%.1f", 100 * l_test / (l_test + l_src))
            p_docs = @sprintf("%.1f", 100 * l_docs / (l_docs + l_src))
            body *= """
                  * Julia code in `src`: $(l_src) lines
                  * Julia code in `test`: $(l_test) lines ($(p_test)% of `test` + `src`)
                  * documentation in `docs`: $(l_docs) lines ($(p_docs)% of `docs` + `src`)
                  * documentation in README: $(l_readme) lines
                """
        end
        if isempty(p.license_files)
            body *= "  * no license found\n"
        else
            lic = p.license_files[1]
            license_string = join(lic.licenses_found, ", ")
            body *= "  * has license(s) in file: $(license_string)\n"
            body *= "    * filename: $(lic.license_filename)\n"
            body *= "    * OSI approved: $(all(is_osi_approved, lic.licenses_found))\n"
        end
        if !isempty(p.licenses_in_project)
            lic_project = join(p.licenses_in_project, ", ")
            body *= "  * has license(s) in Project.toml: $(lic_project)\n"
            body *= "    * OSI approved: $(all(is_osi_approved, p.licenses_in_project))\n"
        end
        if !isempty(p.contributors)
            n_anon = count_contributors(p; type="Anonymous")
            body *= "  * number of contributors: $(count_contributors(p)) (and $(n_anon) anonymous contributors)\n"
            body *= "  * number of commits: $(count_commits(p))\n"
        end
        body *= """
              * has `docs/make.jl`: $(p.docs)
              * has `test/runtests.jl`: $(p.runtests)
            """
        ci_services = (p.github_actions => "GitHub Actions",
                       p.travis => "Travis",
                       p.appveyor => "AppVeyor",
                       p.cirrus => "Cirrus",
                       p.circle => "Circle",
                       p.drone => "Drone CI",
                       p.buildkite => "Buildkite",
                       p.azure_pipelines => "Azure Pipelines",
                       p.gitlab_pipeline => "GitLab Pipeline",
                       )
        if any(first.(ci_services))
            body *= "  * has continuous integration: true\n"
            for (k, v) in ci_services
                if k
                    body *= "    * $(v)\n"
                end
            end
        else
            body *= "  * has continuous integration: false\n"
        end
    end
    print(io, strip(body))
end


# We could have:
# * release version: registry + version or registry + tree_hash (equivalent)
# * Pkg.add: path + tree_hash, or url + tree_hash
# * Pkg.dev: just path or url
#
# Additionally, the user may pass us just a path, which we treat like Pkg.dev
# or the user may pass us a Module, which we treat the same way (via pkgdir),
# or they may ask for the dev version, which again we treat the same way.
#
# They may ask for a specific version, which we treat like release.
abstract type PkgSource end

# Represents the released version of a package
# Contains the fields we need from the registry
Base.@kwdef struct Release <: PkgSource
    name::String = ""
    uuid::UUID = UUID(0)
    repo::String = ""
    subdir::String = ""
    tree_hash::String = ""
    version::VersionNumber = v"0"
end

# Helper to extract needed fields from a `PkgEntry`, with a version number
function Release(entry::PkgEntry, version::VersionNumber)
    info = registry_info(entry)
    tree_hash = bytes2hex(info.version_info[version].git_tree_sha1.bytes)
    name = entry.name
    uuid = entry.uuid
    repo = something(info.repo, "")
    subdir = something(info.subdir, "")
    return Release(; tree_hash, name, uuid, repo, subdir, version)
end

function Base.show(io::IO, r::Release)
    print(io, "Release(")
    show(io, r.name)
    print(io, ", ")
    show(io, r.version)
    print(io, ")")
end

# Represents a `Pkg.add`'d package (non-release)
Base.@kwdef struct Added <: PkgSource
    name::String = ""
    uuid::UUID = UUID(0)
    # Only one of `path` or `repo_url` should be non-empty
    path::String = ""
    repo_url::String = ""
    tree_hash::String = ""
    subdir::String = ""
end

<<<<<<< HEAD
function Base.show(io::IO, a::Added)
    print(io, "Added(")
    show(io, a.name)
    print(io, ", ")
    show(io, a.tree_hash)
    print(io, ")")
=======
"""
    analyze(package::PkgEntry; auth::GitHub.Authorization=github_auth(), sleep=0) -> Package
    analyze(packages::AbstractVector{<:PkgEntry}; auth::GitHub.Authorization=github_auth(), sleep=0) -> Vector{Package}

Analyzes a package or list of packages using the information in their directory
in a registry by creating a temporary directory and calling `analyze!`,
cleaning up the temporary directory afterwards.

If the GitHub authentication is non-anonymous and the repository is on GitHub,
the list of contributors to the repository is also collected after waiting for
`sleep` seconds (useful to avoid getting rate-limited by GitHub).  Only the
number of contributors will be shown in the summary.  See
[`PackageAnalyzer.github_auth`](@ref) to obtain a GitHub authentication.

## Example
```julia
julia> analyze(find_package("BinaryBuilder"))
Package BinaryBuilder:
  * repo: https://github.com/JuliaPackaging/BinaryBuilder.jl.git
  * uuid: 12aac903-9f7c-5d81-afc2-d9565ea332ae
  * is reachable: true
  * Julia code in `src`: 4758 lines
  * Julia code in `test`: 1566 lines (24.8% of `test` + `src`)
  * documentation in `docs`: 998 lines (17.3% of `docs` + `src`)
  * documentation in README: 22 lines
  * has license(s) in file: MIT
    * filename: LICENSE.md
    * OSI approved: true
  * number of contributors: 53 (and 0 anonymous contributors)
  * number of commits: 1516
  * has `docs/make.jl`: true
  * has `test/runtests.jl`: true
  * has continuous integration: true
    * GitHub Actions
    * Azure Pipelines

```
"""
function analyze(p; auth::GitHub.Authorization=github_auth(), sleep=0)
    mktempdir() do root
        analyze!(root, p; auth, sleep)
    end
>>>>>>> 1f500e08
end

# Represents a Pkg.dev'd package
Base.@kwdef struct Dev <: PkgSource
    name::String = ""
    uuid::UUID = UUID(0)
    path::String = ""
end

<<<<<<< HEAD
function Base.show(io::IO, d::Dev)
    print(io, "Dev(")
    show(io, d.name)
    print(io, ", ")
    show(io, d.path)
    print(io, ")")
=======
"""
    analyze(name_or_dir_or_url::AbstractString; repo = "", reachable=true, subdir="", registry=general_registry(), auth::GitHub.Authorization=github_auth())

Analyze the package pointed to by the mandatory argument and return a summary of
its properties.

If `name_or_dir_or_url` is a valid Julia identifier, it is assumed to be the name of a
package available in `registry`.  The function then uses [`find_package`](@ref)
to find its entry in the registry and analyze its content.

If `name_or_dir_or_url` is a filesystem path, analyze the package whose source code is
located at `name_or_dir_or_url`. Optionally `repo` and `reachable` a boolean indicating
whether or not the package is reachable online, since these can't be inferred
from the source code.  The `subdir` keyword arguments indicates the subdirectory
of `dir` under which the Julia package can be found.

Otherwise, `name_or_dir_or_url` is assumed to be a URL. The repository is cloned to a temporary directory
and analyzed.

If the GitHub authentication is non-anonymous and the repository is on GitHub,
the list of contributors to the repository is also collected.  Only the number
of contributors will be shown in the summary.  See
[`PackageAnalyzer.github_auth`](@ref) to obtain a GitHub authentication.

## Example

You can analyze a package just by its name, whether you have it installed
locally or not:

```julia
julia> analyze("Pluto")
Package Pluto:
  * repo: https://github.com/fonsp/Pluto.jl.git
  * uuid: c3e4b0f8-55cb-11ea-2926-15256bba5781
  * is reachable: true
  * Julia code in `src`: 6896 lines
  * Julia code in `test`: 3682 lines (34.8% of `test` + `src`)
  * documentation in `docs`: 0 lines (0.0% of `docs` + `src`)
  * documentation in README: 110 lines
  * has license(s) in file: MIT
    * filename: LICENSE
    * OSI approved: true
  * has license(s) in Project.toml: MIT
    * OSI approved: true
  * number of contributors: 73 (and 1 anonymous contributors)
  * number of commits: 940
  * has `docs/make.jl`: false
  * has `test/runtests.jl`: true
  * has continuous integration: true
    * GitHub Actions
```
"""
function analyze(name_or_dir_or_url::AbstractString; repo = "", reachable=true, subdir="", registry=general_registry(), auth::GitHub.Authorization=github_auth(), sleep=0)
    if Base.isidentifier(name_or_dir_or_url)
        # The argument looks like a package name rather than a directory: find
        # the package in `registry` and analyze it
        return analyze(find_package(name_or_dir_or_url; registry); auth, sleep)
    elseif isdir(name_or_dir_or_url)
        return analyze_path(name_or_dir_or_url; repo, reachable, subdir, auth, sleep)
    else
        repo = name_or_dir_or_url
        dest = mktempdir()
        return analyze_path!(dest, repo; subdir, auth, sleep)
    end
>>>>>>> 1f500e08
end


<<<<<<< HEAD
# Represents the latest state of the trunk branch
# of a repo
Base.@kwdef struct Trunk <: PkgSource
    repo_url::String=""
    subdir::String=""
=======
```julia
julia> using DataFrames

julia> analyze(DataFrames)
Package DataFrames:
  * repo: 
  * uuid: a93c6f00-e57d-5684-b7b6-d8193f3e46c0
  * is reachable: true
  * Julia code in `src`: 15809 lines
  * Julia code in `test`: 17512 lines (52.6% of `test` + `src`)
  * documentation in `docs`: 3885 lines (19.7% of `docs` + `src`)
  * documentation in README: 21 lines
  * has license(s) in file: MIT
    * filename: LICENSE.md
    * OSI approved: true
  * has `docs/make.jl`: true
  * has `test/runtests.jl`: true
  * has continuous integration: true
    * GitHub Actions
```
"""
analyze(m::Module; kwargs...) = analyze_path(pkgdir(m); kwargs...)


"""
    analyze_path(dir::AbstractString; repo = "", reachable=true, subdir="", auth::GitHub.Authorization=github_auth(), sleep=0) -> Package

Analyze the package whose source code is located at the local path `dir`.  If
the package's repository is hosted on GitHub and `auth` is a non-anonymous
GitHub authentication, wait for `sleep` seconds before collecting the list of
its contributors.
"""
function analyze_path(dir::AbstractString; repo = "", reachable=true, subdir="", auth::GitHub.Authorization=github_auth(), sleep=0)
    # we will look for docs, tests, license, and count lines of code
    # in the `pkgdir`; we will look for CI in the `dir`.
    pkgdir = joinpath(dir, subdir)
    name, uuid, licenses_in_project = parse_project(pkgdir)
    docs = isfile(joinpath(pkgdir, "docs", "make.jl")) || isfile(joinpath(pkgdir, "doc", "make.jl"))
    runtests = isfile(joinpath(pkgdir, "test", "runtests.jl"))
    travis = isfile(joinpath(dir, ".travis.yml"))
    appveyor = isfile(joinpath(dir, "appveyor.yml"))
    cirrus = isfile(joinpath(dir, ".cirrus.yml"))
    circle = isfile(joinpath(dir, ".circleci", "config.yml"))
    drone = isfile(joinpath(dir, ".drone.yml"))
    azure_pipelines = isfile(joinpath(dir, "azure-pipelines.yml"))
    buildkite = isfile(joinpath(dir, ".buildkite", "pipeline.yml"))
    gitlab_pipeline = isfile(joinpath(dir, ".gitlab-ci.yml"))
    github_workflows = joinpath(dir, ".github", "workflows")
    if isdir(github_workflows)
        # Find all workflows
        files = readdir(github_workflows)
        # Exclude TagBot and CompatHelper
        filter(f -> lowercase(f) ∉ ("compathelper.yml", "tagbot.yml"), files)
        # Assume all other files are GitHub Actions for CI.  May not
        # _always_ be the case, but it's a good first-order approximation.
        github_actions = length(files) > 0
    else
        github_actions = false
    end
    license_files = find_licenses(dir)
    if isdir(pkgdir)
        if !isempty(subdir)
            # Look for licenses at top-level and in the subdirectory
            subdir_licenses_files = [(; license_filename = joinpath(subdir, row.license_filename), row.licenses_found, row.license_file_percent_covered) for row in find_licenses(pkgdir)]
            license_files = [subdir_licenses_files; license_files]
        end
        lines_of_code = count_loc(pkgdir)
    else
        license_files = LicenseTableEltype[]
        lines_of_code = LoCTableEltype[]
    end

    if isdir(pkgdir)
        tree_hash = bytes2hex(Pkg.GitTools.tree_hash(pkgdir))
    else
        tree_hash = ""
    end

    # If the repository is on GitHub and we have a non-anonymous GitHub
    # authentication, get the list of contributors
    contributors = if !(auth isa GitHub.AnonymousAuth) && occursin("github.com", repo)
        Base.sleep(sleep)
        repo_name = replace(replace(repo, r"^https://github\.com/" => ""), r"\.git$" => "")
        contribution_table(repo_name; auth)
    else
        ContributionTableElType[]
    end

    Package(name, uuid, repo; subdir, reachable, docs, runtests, travis, appveyor, cirrus,
            circle, drone, buildkite, azure_pipelines, gitlab_pipeline, github_actions,
            license_files, licenses_in_project, lines_of_code, contributors, tree_hash)
end

function contribution_table(repo_name; auth)
    return try
        parse_contributions.(GitHub.contributors(GitHub.Repo(repo_name); auth, params=Dict("anon"=>"true"))[1])
    catch e
        @error "Could not obtain contributors for $(repo_name)" exception=(e, catch_backtrace())
        ContributionTableElType[]
    end
>>>>>>> 1f500e08
end

function Base.show(io::IO, d::Trunk)
    print(io, "Trunk(")
    url = d.repo_url
    if !isempty(d.subdir)
        url *= ":" * d.subdir
    end
    show(io, url)
    print(io, ")")
end

# Provides methods to obtain a `PkgSource`
include("find_packages.jl")

# `PkgSource` -> code directory
include("obtain_code.jl")

# `analyze_code`: `code directory -> `Package`
# `analyze`: `PkgSource` -> code directory -> `Package`
# `analyze`: input -> `PkgSource` -> code directory -> `Package`
include("analyze.jl")

# Collection of `PkgSource` -> `Vector{Package}`
include("parallel.jl")

# github, parsing
include("utilities.jl")

# tokei, counting
include("count_loc.jl")

end # module<|MERGE_RESOLUTION|>--- conflicted
+++ resolved
@@ -232,57 +232,12 @@
     subdir::String = ""
 end
 
-<<<<<<< HEAD
 function Base.show(io::IO, a::Added)
     print(io, "Added(")
     show(io, a.name)
     print(io, ", ")
     show(io, a.tree_hash)
     print(io, ")")
-=======
-"""
-    analyze(package::PkgEntry; auth::GitHub.Authorization=github_auth(), sleep=0) -> Package
-    analyze(packages::AbstractVector{<:PkgEntry}; auth::GitHub.Authorization=github_auth(), sleep=0) -> Vector{Package}
-
-Analyzes a package or list of packages using the information in their directory
-in a registry by creating a temporary directory and calling `analyze!`,
-cleaning up the temporary directory afterwards.
-
-If the GitHub authentication is non-anonymous and the repository is on GitHub,
-the list of contributors to the repository is also collected after waiting for
-`sleep` seconds (useful to avoid getting rate-limited by GitHub).  Only the
-number of contributors will be shown in the summary.  See
-[`PackageAnalyzer.github_auth`](@ref) to obtain a GitHub authentication.
-
-## Example
-```julia
-julia> analyze(find_package("BinaryBuilder"))
-Package BinaryBuilder:
-  * repo: https://github.com/JuliaPackaging/BinaryBuilder.jl.git
-  * uuid: 12aac903-9f7c-5d81-afc2-d9565ea332ae
-  * is reachable: true
-  * Julia code in `src`: 4758 lines
-  * Julia code in `test`: 1566 lines (24.8% of `test` + `src`)
-  * documentation in `docs`: 998 lines (17.3% of `docs` + `src`)
-  * documentation in README: 22 lines
-  * has license(s) in file: MIT
-    * filename: LICENSE.md
-    * OSI approved: true
-  * number of contributors: 53 (and 0 anonymous contributors)
-  * number of commits: 1516
-  * has `docs/make.jl`: true
-  * has `test/runtests.jl`: true
-  * has continuous integration: true
-    * GitHub Actions
-    * Azure Pipelines
-
-```
-"""
-function analyze(p; auth::GitHub.Authorization=github_auth(), sleep=0)
-    mktempdir() do root
-        analyze!(root, p; auth, sleep)
-    end
->>>>>>> 1f500e08
 end
 
 # Represents a Pkg.dev'd package
@@ -292,190 +247,20 @@
     path::String = ""
 end
 
-<<<<<<< HEAD
 function Base.show(io::IO, d::Dev)
     print(io, "Dev(")
     show(io, d.name)
     print(io, ", ")
     show(io, d.path)
     print(io, ")")
-=======
-"""
-    analyze(name_or_dir_or_url::AbstractString; repo = "", reachable=true, subdir="", registry=general_registry(), auth::GitHub.Authorization=github_auth())
-
-Analyze the package pointed to by the mandatory argument and return a summary of
-its properties.
-
-If `name_or_dir_or_url` is a valid Julia identifier, it is assumed to be the name of a
-package available in `registry`.  The function then uses [`find_package`](@ref)
-to find its entry in the registry and analyze its content.
-
-If `name_or_dir_or_url` is a filesystem path, analyze the package whose source code is
-located at `name_or_dir_or_url`. Optionally `repo` and `reachable` a boolean indicating
-whether or not the package is reachable online, since these can't be inferred
-from the source code.  The `subdir` keyword arguments indicates the subdirectory
-of `dir` under which the Julia package can be found.
-
-Otherwise, `name_or_dir_or_url` is assumed to be a URL. The repository is cloned to a temporary directory
-and analyzed.
-
-If the GitHub authentication is non-anonymous and the repository is on GitHub,
-the list of contributors to the repository is also collected.  Only the number
-of contributors will be shown in the summary.  See
-[`PackageAnalyzer.github_auth`](@ref) to obtain a GitHub authentication.
-
-## Example
-
-You can analyze a package just by its name, whether you have it installed
-locally or not:
-
-```julia
-julia> analyze("Pluto")
-Package Pluto:
-  * repo: https://github.com/fonsp/Pluto.jl.git
-  * uuid: c3e4b0f8-55cb-11ea-2926-15256bba5781
-  * is reachable: true
-  * Julia code in `src`: 6896 lines
-  * Julia code in `test`: 3682 lines (34.8% of `test` + `src`)
-  * documentation in `docs`: 0 lines (0.0% of `docs` + `src`)
-  * documentation in README: 110 lines
-  * has license(s) in file: MIT
-    * filename: LICENSE
-    * OSI approved: true
-  * has license(s) in Project.toml: MIT
-    * OSI approved: true
-  * number of contributors: 73 (and 1 anonymous contributors)
-  * number of commits: 940
-  * has `docs/make.jl`: false
-  * has `test/runtests.jl`: true
-  * has continuous integration: true
-    * GitHub Actions
-```
-"""
-function analyze(name_or_dir_or_url::AbstractString; repo = "", reachable=true, subdir="", registry=general_registry(), auth::GitHub.Authorization=github_auth(), sleep=0)
-    if Base.isidentifier(name_or_dir_or_url)
-        # The argument looks like a package name rather than a directory: find
-        # the package in `registry` and analyze it
-        return analyze(find_package(name_or_dir_or_url; registry); auth, sleep)
-    elseif isdir(name_or_dir_or_url)
-        return analyze_path(name_or_dir_or_url; repo, reachable, subdir, auth, sleep)
-    else
-        repo = name_or_dir_or_url
-        dest = mktempdir()
-        return analyze_path!(dest, repo; subdir, auth, sleep)
-    end
->>>>>>> 1f500e08
-end
-
-
-<<<<<<< HEAD
+end
+
+
 # Represents the latest state of the trunk branch
 # of a repo
 Base.@kwdef struct Trunk <: PkgSource
     repo_url::String=""
     subdir::String=""
-=======
-```julia
-julia> using DataFrames
-
-julia> analyze(DataFrames)
-Package DataFrames:
-  * repo: 
-  * uuid: a93c6f00-e57d-5684-b7b6-d8193f3e46c0
-  * is reachable: true
-  * Julia code in `src`: 15809 lines
-  * Julia code in `test`: 17512 lines (52.6% of `test` + `src`)
-  * documentation in `docs`: 3885 lines (19.7% of `docs` + `src`)
-  * documentation in README: 21 lines
-  * has license(s) in file: MIT
-    * filename: LICENSE.md
-    * OSI approved: true
-  * has `docs/make.jl`: true
-  * has `test/runtests.jl`: true
-  * has continuous integration: true
-    * GitHub Actions
-```
-"""
-analyze(m::Module; kwargs...) = analyze_path(pkgdir(m); kwargs...)
-
-
-"""
-    analyze_path(dir::AbstractString; repo = "", reachable=true, subdir="", auth::GitHub.Authorization=github_auth(), sleep=0) -> Package
-
-Analyze the package whose source code is located at the local path `dir`.  If
-the package's repository is hosted on GitHub and `auth` is a non-anonymous
-GitHub authentication, wait for `sleep` seconds before collecting the list of
-its contributors.
-"""
-function analyze_path(dir::AbstractString; repo = "", reachable=true, subdir="", auth::GitHub.Authorization=github_auth(), sleep=0)
-    # we will look for docs, tests, license, and count lines of code
-    # in the `pkgdir`; we will look for CI in the `dir`.
-    pkgdir = joinpath(dir, subdir)
-    name, uuid, licenses_in_project = parse_project(pkgdir)
-    docs = isfile(joinpath(pkgdir, "docs", "make.jl")) || isfile(joinpath(pkgdir, "doc", "make.jl"))
-    runtests = isfile(joinpath(pkgdir, "test", "runtests.jl"))
-    travis = isfile(joinpath(dir, ".travis.yml"))
-    appveyor = isfile(joinpath(dir, "appveyor.yml"))
-    cirrus = isfile(joinpath(dir, ".cirrus.yml"))
-    circle = isfile(joinpath(dir, ".circleci", "config.yml"))
-    drone = isfile(joinpath(dir, ".drone.yml"))
-    azure_pipelines = isfile(joinpath(dir, "azure-pipelines.yml"))
-    buildkite = isfile(joinpath(dir, ".buildkite", "pipeline.yml"))
-    gitlab_pipeline = isfile(joinpath(dir, ".gitlab-ci.yml"))
-    github_workflows = joinpath(dir, ".github", "workflows")
-    if isdir(github_workflows)
-        # Find all workflows
-        files = readdir(github_workflows)
-        # Exclude TagBot and CompatHelper
-        filter(f -> lowercase(f) ∉ ("compathelper.yml", "tagbot.yml"), files)
-        # Assume all other files are GitHub Actions for CI.  May not
-        # _always_ be the case, but it's a good first-order approximation.
-        github_actions = length(files) > 0
-    else
-        github_actions = false
-    end
-    license_files = find_licenses(dir)
-    if isdir(pkgdir)
-        if !isempty(subdir)
-            # Look for licenses at top-level and in the subdirectory
-            subdir_licenses_files = [(; license_filename = joinpath(subdir, row.license_filename), row.licenses_found, row.license_file_percent_covered) for row in find_licenses(pkgdir)]
-            license_files = [subdir_licenses_files; license_files]
-        end
-        lines_of_code = count_loc(pkgdir)
-    else
-        license_files = LicenseTableEltype[]
-        lines_of_code = LoCTableEltype[]
-    end
-
-    if isdir(pkgdir)
-        tree_hash = bytes2hex(Pkg.GitTools.tree_hash(pkgdir))
-    else
-        tree_hash = ""
-    end
-
-    # If the repository is on GitHub and we have a non-anonymous GitHub
-    # authentication, get the list of contributors
-    contributors = if !(auth isa GitHub.AnonymousAuth) && occursin("github.com", repo)
-        Base.sleep(sleep)
-        repo_name = replace(replace(repo, r"^https://github\.com/" => ""), r"\.git$" => "")
-        contribution_table(repo_name; auth)
-    else
-        ContributionTableElType[]
-    end
-
-    Package(name, uuid, repo; subdir, reachable, docs, runtests, travis, appveyor, cirrus,
-            circle, drone, buildkite, azure_pipelines, gitlab_pipeline, github_actions,
-            license_files, licenses_in_project, lines_of_code, contributors, tree_hash)
-end
-
-function contribution_table(repo_name; auth)
-    return try
-        parse_contributions.(GitHub.contributors(GitHub.Repo(repo_name); auth, params=Dict("anon"=>"true"))[1])
-    catch e
-        @error "Could not obtain contributors for $(repo_name)" exception=(e, catch_backtrace())
-        ContributionTableElType[]
-    end
->>>>>>> 1f500e08
 end
 
 function Base.show(io::IO, d::Trunk)
