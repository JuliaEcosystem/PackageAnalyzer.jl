# AnalyzeRegistry

Package to analyze the prevalence of documentation, testing and continuous
integration in Julia packages in a given registry.

## Installation

The package works on Julia v1.6 and following versions.  *NOTE*: the package
requires having [Git](https://git-scm.com/) installed and available in the
`PATH`.

To install the package, in Julia's REPL, press `]` to enter the Pkg mode and run
the command

```
add https://github.com/giordano/AnalyzeRegistry.jl
```

Alternatively, you can run

```julia
using Pkg
Pkg.add("https://github.com/giordano/AnalyzeRegistry.jl")
```

## Usage

The main functionality of the package is the `analyze` and `analyze_from_registry` functions:

```julia
julia> analyze_from_registry(joinpath(general_registry(), "F", "Flux"))
Package Flux:
  * repo: https://github.com/FluxML/Flux.jl.git
  * uuid: 587475ba-b771-5e3f-ad9e-33799f191a9c
  * is reachable: true
  * has license(s) in file: MIT
    * filename: LICENSE.md
    * OSI approved: true
  * has documentation: true
  * has tests: true
  * has continuous integration: true
    * GitHub Actions
    * Buildkite
<<<<<<< HEAD
  * has license(s) in file: MIT
    * filename: LICENSE.md
    * OSI approved: true
  * lines of Julia code in `src`: 4863
  * lines of Julia code in `test`: 2034
=======
>>>>>>> f8b21c87

```

The argument is the path to the directory of the package in the registry, where
the file `Package.toml` is stored.  The function `general_registry()` gives you
the path to the local copy of the [General
registry](https://github.com/JuliaRegistries/General).

*NOTE*: the Git repository of the package will be cloned, in order to inspect
its content.

The returned value is the struct `Package`, which has the following fields:
```julia
struct Package
    name::String # name of the package
    uuid::UUID # uuid of the package
    repo::String # URL of the repository
    reachable::Bool # can the repository be cloned?
    docs::Bool # does it have documentation?
    runtests::Bool # does it have the test/runtests.jl file?
    github_actions::Bool # does it use GitHub Actions?
    travis::Bool # does it use Travis CI?
    appveyor::Bool # does it use AppVeyor?
    cirrus::Bool # does it use Cirrus CI?
    circle::Bool # does it use Circle CI?
    drone::Bool # does it use Drone CI?
    buildkite::Bool # does it use Buildkite?
    azure_pipelines::Bool # does it use Azure Pipelines?
    gitlab_pipeline::Bool # does it use Gitlab Pipeline?
    license_filename::Union{Missing, String} # e.g. `LICENSE` or `COPYING`
    licenses_found::Vector{String} # all the licenses found in `license_filename`
    license_file_percent_covered::Union{Missing, Float64} # how much of the license file is covered by the licenses found
    licenses_in_project::Union{Missing,Vector{String}} # any licenses in the `license` key of the Project.toml
end
```

To run the analysis for multiple packages you can either use broadcasting
```julia
analyze_from_registry.(package_paths_in_registry)
```
or use the method `analyze_from_registry(package_paths_in_registry::AbstractVector{<:AbstractString})` which
leaverages [`FLoops.jl`](https://github.com/JuliaFolds/FLoops.jl) to run the
analysis with multiple threads.

You can use the function `find_packages` to find all packages in a given
registry:
```julia
julia> find_packages(general_registry())
4312-element Vector{String}:
 "/home/user/.julia/registries/General/C/CitableImage"
 "/home/user/.julia/registries/General/T/Trixi2Img"
 "/home/user/.julia/registries/General/I/ImPlot"
 "/home/user/.julia/registries/General/S/StableDQMC"
 "/home/user/.julia/registries/General/S/Strapping"
 [...]
```
Do not abuse this function!

You use `analyze_from_registry!(root, joinpath(general_registry(), "F", "Flux"))` to clone
the package to a particular directory `root` which is not cleaned up afterwards, and likewise
can pass a vector of paths to use a threaded loop over them.

You can also directly analyze the source code of a package via `analyze`, for example

```julia
julia> using AnalyzeRegistry

julia> analyze(pkgdir(AnalyzeRegistry))
Package AnalyzeRegistry:
  * repo: 
  * uuid: e713c705-17e4-4cec-abe0-95bf5bf3e10c
  * is reachable: true
  * has license(s) in file: MIT
    * filename: LICENSE
    * OSI approved: true
  * has documentation: false
  * has tests: true
  * has continuous integration: true
    * GitHub Actions
<<<<<<< HEAD
  * has license(s) in file: MIT
    * filename: LICENSE
    * OSI approved: true
  * lines of Julia code in `src`: 328
  * lines of Julia code in `test`: 58
=======
>>>>>>> f8b21c87
```

## License

The `AnalyzeRegistry.jl` package is licensed under the MIT "Expat" License.  The
original author is Mosè Giordano.<|MERGE_RESOLUTION|>--- conflicted
+++ resolved
@@ -41,14 +41,8 @@
   * has continuous integration: true
     * GitHub Actions
     * Buildkite
-<<<<<<< HEAD
-  * has license(s) in file: MIT
-    * filename: LICENSE.md
-    * OSI approved: true
   * lines of Julia code in `src`: 4863
   * lines of Julia code in `test`: 2034
-=======
->>>>>>> f8b21c87
 
 ```
 
@@ -128,14 +122,8 @@
   * has tests: true
   * has continuous integration: true
     * GitHub Actions
-<<<<<<< HEAD
-  * has license(s) in file: MIT
-    * filename: LICENSE
-    * OSI approved: true
   * lines of Julia code in `src`: 328
   * lines of Julia code in `test`: 58
-=======
->>>>>>> f8b21c87
 ```
 
 ## License
